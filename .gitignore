--- conflicted
+++ resolved
@@ -1,4 +1,3 @@
-<<<<<<< HEAD
 # Byte-compiled / optimized / DLL files
 __pycache__/
 *.py[cod]
@@ -179,10 +178,5 @@
 design/
 .byaldi
 .zen
-=======
 wandb
-
-.zen
-
-alextry
->>>>>>> 654c5ebd
+alextry