--- conflicted
+++ resolved
@@ -660,13 +660,9 @@
 
 
 if __name__ == "__main__":
-<<<<<<< HEAD
     # Example usage with SOC2 analysis
-    contract_review_pipeline(
-        contract_path="data/vendor_agreement.md", soc2_path="data/kolide-soc2.pdf"
-    )
-=======
-    contract_review_pipeline.with_options(
-        config_path="configs/agent.yaml",
-    )()
->>>>>>> 654c5ebd
+    contract_review_pipeline.with_options(config_path="configs/agent.yaml")(
+        contract_path="data/vendor_agreement.md",
+        soc2_path="data/kolide-soc2.pdf",
+        
+    )